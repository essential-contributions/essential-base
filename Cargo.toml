[workspace]
members = ["crates/*"]
resolver = "2"

[workspace.package]
edition = "2021"

[workspace.dependencies]
ed25519-dalek = "2.1.0"
essential-asm-gen = { path = "crates/asm-gen" }
essential-asm-spec = { path = "crates/asm-spec" }
essential-check = { path = "crates/check" }
essential-constraint-asm = { path = "crates/constraint-asm" }
essential-constraint-vm = { path = "crates/constraint-vm" }
essential-hash = { path = "crates/hash" }
essential-sign = { path = "crates/sign" }
essential-state-asm = { path = "crates/state-asm" }
essential-state-read-vm = { path = "crates/state-read-vm" }
essential-types = { path = "crates/types" }
futures = "0.3" # For `state-read-vm` tests.
hex = "0.4.3"
once_cell = "1.19"
postcard = { version = "1.0.8", default-featues = false, features = ["alloc"] }
proc-macro2 = "1"
quote = "1"
rand = { version = "0.8", features = ["small_rng"] } # For VM tests.
rayon = "1" # For `constraint-vm` parallelisation.
schemars = "0.8.16"
secp256k1 = { version = "0.29", features = ["recovery"] }
serde = { version = "1.0.195", features = ["derive"] }
serde_yaml = "0.9"
sha2 = "0.10.8"
syn = { version = "2", features = ["extra-traits", "full", "printing"] }
tempfile = "3.9.0"
thiserror = "1"
<<<<<<< HEAD
tokio = { version = "1.36", default-features = false, features = ["macros", "test-util"] } # Used for `state-read-vm` tests.
tracing = "0.1"
=======
tokio = { version = "1.36", default-features = false, features = ["macros", "test-util"] }
>>>>>>> 1810da13
<|MERGE_RESOLUTION|>--- conflicted
+++ resolved
@@ -33,9 +33,5 @@
 syn = { version = "2", features = ["extra-traits", "full", "printing"] }
 tempfile = "3.9.0"
 thiserror = "1"
-<<<<<<< HEAD
-tokio = { version = "1.36", default-features = false, features = ["macros", "test-util"] } # Used for `state-read-vm` tests.
-tracing = "0.1"
-=======
 tokio = { version = "1.36", default-features = false, features = ["macros", "test-util"] }
->>>>>>> 1810da13
+tracing = "0.1"