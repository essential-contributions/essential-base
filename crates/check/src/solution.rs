//! Items related to validating `Solution`s.

use crate::{
    constraint_vm::{
        self,
        error::{CheckError, ConstraintErrors, ConstraintsUnsatisfied},
    },
    state_read_vm::{
        self, asm::FromBytesError, error::StateReadError, Access, BytecodeMapped, Gas, GasLimit,
        SolutionAccess, StateRead, StateSlotSlice, StateSlots,
    },
    types::{
        intent::{Directive, Intent},
        solution::{
            DecisionVariable, DecisionVariableIndex, Solution, SolutionData, SolutionDataIndex,
        },
        IntentAddress, Key, Word,
    },
};
#[cfg(feature = "tracing")]
<<<<<<< HEAD
use essential_hash::hash;
=======
use essential_hash::content_addr;
use sign::verify;
>>>>>>> cf176a6b
use std::{collections::HashSet, fmt, sync::Arc};
use thiserror::Error;
use tokio::task::JoinSet;
#[cfg(feature = "tracing")]
use tracing::Instrument;

/// Configuration options passed to [`check_intent`].
#[derive(Clone, Debug, Default, Eq, Hash, PartialEq)]
pub struct CheckIntentConfig {
    /// Whether or not to wait and collect all failures after a single state
    /// read or constraint fails.
    ///
    /// Potentially useful for debugging or testing tools.
    ///
    /// Default: `false`
    pub collect_all_failures: bool,
}

/// [`check`] error.
#[derive(Debug, Error)]
pub enum InvalidSolution {
    /// Invalid solution data.
    #[error("invalid solution data: {0}")]
    Data(#[from] InvalidSolutionData),
    /// State mutations validation failed.
    #[error("state mutations validation failed: {0}")]
    StateMutations(#[from] InvalidStateMutations),
}

/// [`check_data`] error.
#[derive(Debug, Error)]
pub enum InvalidSolutionData {
    /// There must be at least one solution data.
    #[error("must be at least one solution data")]
    Empty,
    /// The number of solution data exceeds the limit.
    #[error("the number of solution data ({0}) exceeds the limit ({MAX_SOLUTION_DATA})")]
    TooMany(usize),
    /// A solution data expects too many decision variables.
    #[error("data {0} expects too many decision vars {1} (limit: {MAX_DECISION_VARIABLES})")]
    TooManyDecisionVariables(usize, usize),
    /// A decision variable fails to resolve within the solution's data.
    #[error("the following decision variable fails to resolve: {0:?}")]
    UnresolvingDecisionVariable(DecisionVariableIndex),
    /// A set of decision variables were found to cause a cycle during resolution.
    #[error("the following set of decision variables form a cycle: {0:?}")]
    DecisionVariablesCycle(HashSet<DecisionVariableIndex>),
}

/// [`check_state_mutations`] error.
#[derive(Debug, Error)]
pub enum InvalidStateMutations {
    /// The number of state mutations exceeds the limit.
    #[error("the number of state mutations ({0}) exceeds the limit ({MAX_STATE_MUTATIONS})")]
    TooMany(usize),
    /// State mutation pathway at the given index is out of range of solution data.
    #[error("state mutation pathway {0} out of range of solution data")]
    PathwayOutOfRangeOfSolutionData(u16),
    /// Discovered multiple mutations to the same slot.
    #[error("attempt to apply multiple mutations to the same slot: {0:?} {1:?}")]
    MultipleMutationsForSlot(IntentAddress, Key),
}

/// [`check_intents`] error.
#[derive(Debug, Error)]
pub enum IntentsError<E> {
    /// One or more solution data failed their associated intent checks.
    #[error("{0}")]
    Failed(#[from] IntentErrors<E>),
    /// One or more tasks failed to join.
    #[error("one or more spawned tasks failed to join: {0}")]
    Join(#[from] tokio::task::JoinError),
    /// Summing solution data utility resulted in overflow.
    #[error("summing solution data utility overflowed")]
    UtilityOverflowed,
    /// Summing solution data gas resulted in overflow.
    #[error("summing solution data gas overflowed")]
    GasOverflowed,
}

/// Intent checking failed for the solution data at the given indices.
#[derive(Debug, Error)]
pub struct IntentErrors<E>(pub Vec<(SolutionDataIndex, IntentError<E>)>);

/// [`check_intent`] error.
#[derive(Debug, Error)]
pub enum IntentError<E> {
    /// Failed to parse ops from bytecode during bytecode mapping.
    #[error("failed to parse an op during bytecode mapping: {0}")]
    OpsFromBytesError(#[from] FromBytesError),
    /// Failed to read state.
    #[error("state read execution error: {0}")]
    StateRead(#[from] StateReadError<E>),
    /// Constraint checking failed.
    #[error("constraint checking failed: {0}")]
    Constraints(#[from] IntentConstraintsError),
}

/// The number of decision variables provided by the solution data differs to
/// the number expected by the intent.
#[derive(Debug, Error)]
#[error("number of solution data decision variables ({data}) differs from intent ({intent})")]
pub struct InvalidDecisionVariablesLength {
    /// Number of decision variables provided by solution data.
    pub data: usize,
    /// Number of decision variables expected by the solution data's associated intent.
    pub intent: u32,
}

/// [`check_intent_constraints`] error.
#[derive(Debug, Error)]
pub enum IntentConstraintsError {
    /// Constraint checking failed.
    #[error("check failed: {0}")]
    Check(#[from] constraint_vm::error::CheckError),
    /// Failed to receive result from spawned task.
    #[error("failed to recv: {0}")]
    Recv(#[from] tokio::sync::oneshot::error::RecvError),
    /// Failed to calculate the utility.
    #[error("failed to calculate utility: {0}")]
    Utility(#[from] UtilityError),
}

/// The utility score of a solution.
pub type Utility = f64;

/// `calculate_utility` error.
#[derive(Debug, Error)]
pub enum UtilityError {
    /// The range specified by the intent's directive is invalid.
    #[error("the range specified by the directive [{0}..{1}] is invalid")]
    InvalidDirectiveRange(Word, Word),
    /// The stack returned from directive execution is invalid.
    #[error("invalid stack result after directive execution: {0}")]
    InvalidStack(#[from] constraint_vm::error::StackError),
    /// Failed to execute the directive using the constraint VM.
    #[error("directive execution with constraint VM failed: {0}")]
    Execution(#[from] constraint_vm::error::ConstraintError),
    /// Failed to receive result from spawned task.
    #[error("failed to recv: {0}")]
    Recv(#[from] tokio::sync::oneshot::error::RecvError),
}

/// Maximum number of decision variables of a solution.
pub const MAX_DECISION_VARIABLES: u32 = 100;
/// Maximum number of solution data of a solution.
pub const MAX_SOLUTION_DATA: usize = 100;
/// Maximum number of state mutations of a solution.
pub const MAX_STATE_MUTATIONS: usize = 1000;

impl<E: fmt::Display> fmt::Display for IntentErrors<E> {
    fn fmt(&self, f: &mut fmt::Formatter) -> fmt::Result {
        f.write_str("intent checking failed for one or more solution data:\n")?;
        for (ix, err) in &self.0 {
            f.write_str(&format!("  {ix}: {err}\n"))?;
        }
        Ok(())
    }
}

<<<<<<< HEAD
=======
/// Validate a [`Signed<Solution>`][Signed], to the extent it can be validated
/// without reference to its associated intents.
///
/// This includes solution data and state mutations.
#[cfg_attr(feature = "tracing", tracing::instrument(skip_all, fields(solution = %content_addr(&solution.data)), err))]
pub fn check_signed(solution: &Signed<Solution>) -> Result<(), InvalidSignedSolution> {
    verify(solution)?;
    check(&solution.data)?;
    Ok(())
}

>>>>>>> cf176a6b
/// Validate a solution, to the extent it can be validated without reference to
/// its associated intents.
///
/// This includes solution data and state mutations.
#[cfg_attr(feature = "tracing", tracing::instrument(skip_all, fields(solution = %content_addr(&solution.data)), err))]
pub fn check(solution: &Solution) -> Result<(), InvalidSolution> {
    check_data(&solution.data)?;
    check_state_mutations(solution)?;
    Ok(())
}

/// Validate the solution's slice of [`SolutionData`].
pub fn check_data(data_slice: &[SolutionData]) -> Result<(), InvalidSolutionData> {
    // Validate solution data.
    // Ensure that at solution has at least one solution data.
    if data_slice.is_empty() {
        return Err(InvalidSolutionData::Empty);
    }
    // Ensure that solution data length is below limit length.
    if data_slice.len() > MAX_SOLUTION_DATA {
        return Err(InvalidSolutionData::TooMany(data_slice.len()));
    }

    // Check whether we have too many decision vars, or if any don't resolve.
    // We track already `resolved` variables to avoid checking them multiple times.
    // We re-use a `visited` set between transient entry points to check for cycles.
    let mut resolved = HashSet::new();
    let mut visited = HashSet::new(); // Re-used to track visited dec vars, checking for cycles.
    for (data_ix, data) in data_slice.iter().enumerate() {
        // Ensure the length limit is not exceeded.
        if data.decision_variables.len() > MAX_DECISION_VARIABLES as usize {
            return Err(InvalidSolutionData::TooManyDecisionVariables(
                data_ix,
                data.decision_variables.len(),
            ));
        }

        // Ensure that all transient decision variables resolve without cycling.
        for var_ix in 0..data.decision_variables.len() {
            let mut ix = DecisionVariableIndex {
                solution_data_index: u16::try_from(data_ix).expect("checked prev"),
                variable_index: u16::try_from(var_ix).expect("checked prev"),
            };

            // If we already know this resolves because it was previously
            // visited in a successful resolution, we can skip the following check.
            if resolved.contains(&ix) {
                continue;
            }

            // Reset our visited set.
            visited.clear();
            loop {
                let dec_var = data_slice
                    .get(ix.solution_data_index as usize)
                    .and_then(|data| data.decision_variables.get(ix.variable_index as usize))
                    .ok_or(InvalidSolutionData::UnresolvingDecisionVariable(ix))?;

                // We managed to resolve both data and the dec var for this index.
                let already_resolved = !resolved.insert(ix);

                match *dec_var {
                    DecisionVariable::Inline(_w) => break,
                    DecisionVariable::Transient(ref transient) => {
                        // We're traversing transient data, so track vars already visited.
                        if !visited.insert(ix) {
                            return Err(InvalidSolutionData::DecisionVariablesCycle(visited));
                        }
                        // Now that we know we're not cycling and this transient
                        // var has already been resolved before, we're done.
                        if already_resolved {
                            break;
                        }
                        // Otherwise, continue resolving.
                        ix = *transient;
                    }
                }
            }
        }
    }
    Ok(())
}

/// Validate the solution's state mutations.
pub fn check_state_mutations(solution: &Solution) -> Result<(), InvalidStateMutations> {
    // Validate state mutations.
    // Ensure that solution state mutations length is below limit length.
    if solution.state_mutations.len() > MAX_STATE_MUTATIONS {
        return Err(InvalidStateMutations::TooMany(
            solution.state_mutations.len(),
        ));
    }

    // Ensure that all state mutations with a pathway points to some solution data.
    for state_mut in &solution.state_mutations {
        if solution.data.len() <= usize::from(state_mut.pathway) {
            return Err(InvalidStateMutations::PathwayOutOfRangeOfSolutionData(
                state_mut.pathway,
            ));
        }
    }

    // Ensure that no more than one mutation per slot is proposed.
    let mut mut_keys = HashSet::new();
    for state_mutation in &solution.state_mutations {
        let intent_addr = &solution.data[state_mutation.pathway as usize].intent_to_solve;
        for mutation in &state_mutation.mutations {
            if !mut_keys.insert((intent_addr, &mutation.key)) {
                return Err(InvalidStateMutations::MultipleMutationsForSlot(
                    intent_addr.clone(),
                    mutation.key.clone(),
                ));
            }
        }
    }

    Ok(())
}

/// Checks all of a solution's `SolutionData` against its associated intents.
///
/// For each of the solution's `data` elements, a single task is spawned that
/// reads the pre and post state slots for the associated intent with access to
/// the given `pre_state` and `post_state`, then checks all constraints over the
/// resulting pre and post state slots.
///
/// **NOTE:** This assumes that the given `Solution` and all `Intent`s
/// have already been independently validated using
/// [`solution::check`][crate::solution::check] and
/// [`intent::check`][crate::intent::check] respectively.
///
/// ## Arguments
///
/// - `pre_state` must provide access to state *prior to* mutations being applied.
/// - `post_state` must provide access to state *post* mutations being applied.
/// - `get_intent` provides immediate access to an intent associated with the given
///   solution. Calls to `intent` must complete immediately. All necessary
///   intents are assumed to have been read from storage and validated ahead of time.
///
/// Returns the utility score of the solution alongside the total gas spent.
#[cfg_attr(feature = "tracing", tracing::instrument(skip_all))]
pub async fn check_intents<SA, SB>(
    pre_state: &SA,
    post_state: &SB,
    solution: Arc<Solution>,
    get_intent: impl Fn(&IntentAddress) -> Arc<Intent>,
    config: Arc<CheckIntentConfig>,
) -> Result<(Utility, Gas), IntentsError<SA::Error>>
where
    SA: Clone + StateRead + Send + Sync + 'static,
    SB: Clone + StateRead<Error = SA::Error> + Send + Sync + 'static,
    SA::Future: Send,
    SB::Future: Send,
    SA::Error: Send,
{
    #[cfg(feature = "tracing")]
    tracing::trace!("{}", essential_hash::content_addr(&*solution));

    // Read pre and post states then check constraints.
    let mut set: JoinSet<(_, Result<_, IntentError<SA::Error>>)> = JoinSet::new();
    for (solution_data_index, data) in solution.data.iter().enumerate() {
        let solution_data_index: SolutionDataIndex = solution_data_index
            .try_into()
            .expect("solution data index already validated");
        let intent = get_intent(&data.intent_to_solve);
        let solution = solution.clone();
        let pre_state: SA = pre_state.clone();
        let post_state: SB = post_state.clone();
        let config = config.clone();

        let future = async move {
            let pre_state = pre_state;
            let post_state = post_state;
            let res = check_intent(
                &pre_state,
                &post_state,
                solution,
                intent,
                solution_data_index,
                &config,
            )
            .await;
            (solution_data_index, res)
        };

        #[cfg(feature = "tracing")]
        let future = future.in_current_span();

        set.spawn(future);
    }

    // Calculate total utility and gas used.
    // TODO: Gas is only calculated for state reads.
    // Add gas tracking for constraint checking.
    let mut total_gas: u64 = 0;
    let mut utility: f64 = 0.0;
    let mut failed = vec![];
    while let Some(res) = set.join_next().await {
        let (solution_data_ix, res) = res?;
        let (u, g) = match res {
            Ok(ok) => ok,
            Err(e) => {
                failed.push((solution_data_ix, e));
                if config.collect_all_failures {
                    continue;
                } else {
                    return Err(IntentErrors(failed).into());
                }
            }
        };
        utility += u;

        if utility == f64::INFINITY {
            return Err(IntentsError::UtilityOverflowed);
        }

        total_gas = total_gas
            .checked_add(g)
            .ok_or(IntentsError::GasOverflowed)?;
    }

    // If any intents failed, return an error.
    if !failed.is_empty() {
        return Err(IntentErrors(failed).into());
    }

    Ok((utility, total_gas))
}

/// Checks a solution against a single intent using the solution data at the given index.
///
/// Reads all pre and post state slots into memory, then checks all constraints.
///
/// **NOTE:** This assumes that the given `Solution` and `Intent` have been
/// independently validated using [`solution::check`][crate::solution::check]
/// and [`intent::check`][crate::intent::check] respectively.
///
/// ## Arguments
///
/// - `pre_state` must provide access to state *prior to* mutations being applied.
/// - `post_state` must provide access to state *post* mutations being applied.
/// - `solution_data_index` represents the data within `solution.data` that claims
///   to solve this intent.
///
/// Returns the utility score of the solution alongside the total gas spent.
#[cfg_attr(
    feature = "tracing",
    tracing::instrument(
        skip_all,
        fields(
            solution = %format!("{}", content_addr(&*solution))[0..8],
            data={solution_data_index},
        ),
    ),
)]
pub async fn check_intent<SA, SB>(
    pre_state: &SA,
    post_state: &SB,
    solution: Arc<Solution>,
    intent: Arc<Intent>,
    solution_data_index: SolutionDataIndex,
    config: &CheckIntentConfig,
) -> Result<(Utility, Gas), IntentError<SA::Error>>
where
    SA: StateRead + Sync,
    SB: StateRead<Error = SA::Error> + Sync,
{
    // Track the total gas spent over all execution.
    let mut total_gas = 0;

    // Initialize pre and post slots. These will contain all state slots for all state reads.
    let mut pre_slots: Vec<Vec<Word>> = Vec::new();
    let mut post_slots: Vec<Vec<Word>> = Vec::new();
    let mutable_keys = constraint_vm::mut_keys_set(&solution, solution_data_index);
    let solution_access = SolutionAccess::new(&solution, solution_data_index, &mutable_keys);

    // Read pre and post states.
    for (state_read_index, state_read) in intent.state_read.iter().enumerate() {
        #[cfg(not(feature = "tracing"))]
        let _ = state_read_index;

        // Map the bytecode ops ahead of execution to share the mapping
        // between both pre and post state slot reads.
        let state_read_mapped = BytecodeMapped::try_from(&state_read[..])?;

        // Read pre state slots and write them to the pre_slots slice.
        let future = read_state_slots(
            &state_read_mapped,
            Access {
                solution: solution_access,
                state_slots: StateSlots {
                    pre: &pre_slots,
                    post: &post_slots,
                },
            },
            pre_state,
        );
        #[cfg(feature = "tracing")]
        let (gas, new_pre_slots) = future
            .instrument(tracing::info_span!("pre", ix = state_read_index))
            .await?;
        #[cfg(not(feature = "tracing"))]
        let (gas, new_pre_slots) = future.await?;

        total_gas += gas;
        pre_slots.extend(new_pre_slots);

        // Read post state slots and write them to the post_slots slice.
        let future = read_state_slots(
            &state_read_mapped,
            Access {
                solution: solution_access,
                state_slots: StateSlots {
                    pre: &pre_slots,
                    post: &post_slots,
                },
            },
            post_state,
        );
        #[cfg(feature = "tracing")]
        let (gas, new_post_slots) = future
            .instrument(tracing::info_span!("post", ix = state_read_index))
            .await?;
        #[cfg(not(feature = "tracing"))]
        let (gas, new_post_slots) = future.await?;

        total_gas += gas;
        post_slots.extend(new_post_slots);
    }

    // Check constraints.
    let utility = check_intent_constraints(
        solution,
        solution_data_index,
        intent.clone(),
        Arc::from(pre_slots.into_boxed_slice()),
        Arc::from(post_slots.into_boxed_slice()),
        config,
    )
    .await?;

    Ok((utility, total_gas))
}

/// Reads state slots from storage using the given bytecode.
///
/// The result is written to VM's memory.
///
/// Returns the gas spent alongside the state slots consumed from the VM's memory.
async fn read_state_slots<S>(
    bytecode_mapped: &BytecodeMapped<&[u8]>,
    access: Access<'_>,
    state_read: &S,
) -> Result<(Gas, Vec<Vec<Word>>), state_read_vm::error::StateReadError<S::Error>>
where
    S: StateRead,
{
    // Create a new state read VM.
    let mut vm = state_read_vm::Vm::default();

    // Read the state into the VM's memory.
    let gas_spent = vm
        .exec_bytecode(
            bytecode_mapped,
            access,
            state_read,
            &|_: &state_read_vm::asm::Op| 1,
            GasLimit::UNLIMITED,
        )
        .await?;

    Ok((gas_spent, vm.into_state_slots()))
}

/// Checks if the given solution data at the given index satisfies the
/// constraints of the given intent.
///
/// Returns the utility of the solution for the given intent.
#[cfg_attr(feature = "tracing", tracing::instrument(skip_all, "check"))]
pub async fn check_intent_constraints(
    solution: Arc<Solution>,
    solution_data_index: SolutionDataIndex,
    intent: Arc<Intent>,
    pre_slots: Arc<StateSlotSlice>,
    post_slots: Arc<StateSlotSlice>,
    config: &CheckIntentConfig,
) -> Result<Utility, IntentConstraintsError> {
    match check_intent_constraints_parallel(
        solution.clone(),
        solution_data_index,
        intent.clone(),
        pre_slots.clone(),
        post_slots.clone(),
        config,
    )
    .await
    {
        Ok(()) => {
            #[cfg(feature = "tracing")]
            tracing::trace!("constraint check complete");

            match calculate_utility(
                solution,
                solution_data_index,
                intent.clone(),
                pre_slots,
                post_slots,
            )
            .await
            {
                Ok(util) => {
                    #[cfg(feature = "tracing")]
                    tracing::trace!("utility: {}", util);
                    Ok(util)
                }
                Err(err) => {
                    #[cfg(feature = "tracing")]
                    tracing::trace!("error calculating utility: {}", err);
                    Err(err.into())
                }
            }
        }
        Err(err) => {
            #[cfg(feature = "tracing")]
            tracing::trace!("error checking constraints: {}", err);
            Err(err)
        }
    }
}

/// Check intents in parallel without sleeping any threads.
async fn check_intent_constraints_parallel(
    solution: Arc<Solution>,
    solution_data_index: SolutionDataIndex,
    intent: Arc<Intent>,
    pre_slots: Arc<StateSlotSlice>,
    post_slots: Arc<StateSlotSlice>,
    config: &CheckIntentConfig,
) -> Result<(), IntentConstraintsError> {
    let mut handles = Vec::with_capacity(intent.constraints.len());

    // Spawn each constraint onto a rayon thread and
    // check them in parallel.
    for ix in 0..intent.constraints.len() {
        // Spawn this sync code onto a rayon thread.
        // This is a non-blocking operation.
        let (tx, rx) = tokio::sync::oneshot::channel();
        handles.push(rx);

        // These are all cheap Arc clones.
        let solution = solution.clone();
        let pre_slots = pre_slots.clone();
        let post_slots = post_slots.clone();
        let intent = intent.clone();

        #[cfg(feature = "tracing")]
        let span = tracing::Span::current();

        rayon::spawn(move || {
            #[cfg(feature = "tracing")]
            let span = tracing::trace_span!(parent: &span, "constraint", ix = ix as u32);
            #[cfg(feature = "tracing")]
            let guard = span.enter();

            let mutable_keys = constraint_vm::mut_keys_set(&solution, solution_data_index);
            let solution_access =
                SolutionAccess::new(&solution, solution_data_index, &mutable_keys);
            let access = Access {
                solution: solution_access,
                state_slots: StateSlots {
                    pre: &pre_slots,
                    post: &post_slots,
                },
            };
            let res = constraint_vm::eval_bytecode_iter(
                intent
                    .constraints
                    .get(ix)
                    .expect("Safe due to above len check")
                    .iter()
                    .copied(),
                access,
            );
            // Send the result back to the main thread.
            // Send errors are ignored as if the recv is gone there's no one to send to.
            let _ = tx.send((ix, res));

            #[cfg(feature = "tracing")]
            drop(guard)
        })
    }

    // There's no way to know the size of these.
    let mut failed = Vec::new();
    let mut unsatisfied = Vec::new();

    // Wait for all constraints to finish.
    // The order of waiting on handles is not important as all
    // constraints make progress independently.
    for handle in handles {
        // Get the index and result from the handle.
        let (ix, res): (usize, Result<bool, _>) = handle.await?;
        match res {
            // If the constraint failed, add it to the failed list.
            Err(err) => {
                failed.push((ix, err));
                if !config.collect_all_failures {
                    break;
                }
            }
            // If the constraint was unsatisfied, add it to the unsatisfied list.
            Ok(b) if !b => unsatisfied.push(ix),
            // Otherwise, the constraint was satisfied.
            _ => (),
        }
    }

    // If there are any failed constraints, return an error.
    if !failed.is_empty() {
        return Err(CheckError::from(ConstraintErrors(failed)).into());
    }

    // If there are any unsatisfied constraints, return an error.
    if !unsatisfied.is_empty() {
        return Err(CheckError::from(ConstraintsUnsatisfied(unsatisfied)).into());
    }
    Ok(())
}

/// Calculates utility of solution for intent.
///
/// Returns utility.
async fn calculate_utility(
    solution: Arc<Solution>,
    solution_data_index: SolutionDataIndex,
    intent: Arc<Intent>,
    pre_slots: Arc<StateSlotSlice>,
    post_slots: Arc<StateSlotSlice>,
) -> Result<Utility, UtilityError> {
    match &intent.directive {
        Directive::Satisfy => return Ok(1.0),
        Directive::Maximize(_) | Directive::Minimize(_) => (),
    }

    // Spawn this sync code onto a rayon thread.
    let (tx, rx) = tokio::sync::oneshot::channel();

    #[cfg(feature = "tracing")]
    let span = tracing::Span::current();

    rayon::spawn(move || {
        #[cfg(feature = "tracing")]
        let span = tracing::trace_span!(parent: &span, "utility");
        #[cfg(feature = "tracing")]
        let guard = span.enter();

        let mutable_keys = constraint_vm::mut_keys_set(&solution, solution_data_index);
        let solution_access = SolutionAccess::new(&solution, solution_data_index, &mutable_keys);
        let access = Access {
            solution: solution_access,
            state_slots: StateSlots {
                pre: &pre_slots,
                post: &post_slots,
            },
        };
        // Extract the directive code.
        let code = match intent.directive {
            Directive::Maximize(ref code) | Directive::Minimize(ref code) => code,
            _ => unreachable!("As this is already checked above"),
        };

        // Execute the directive code.
        let res = constraint_vm::exec_bytecode_iter(code.iter().copied(), access)
            .map_err(UtilityError::from)
            .and_then(|mut stack| {
                let [start, end, value] = stack.pop3()?;
                let util = normalize_utility(value, start, end)?;
                Ok(util)
            });

        // Send errors are ignored as if the recv is dropped.
        let _ = tx.send(res);

        #[cfg(feature = "tracing")]
        drop(guard)
    });

    // Await the result of the utility calculation.
    rx.await?
}

fn normalize_utility(value: Word, start: Word, end: Word) -> Result<Utility, UtilityError> {
    if start >= end {
        return Err(UtilityError::InvalidDirectiveRange(start, end));
    }
    let normalized = (value - start) as f64 / (end - start) as f64;
    Ok(normalized.clamp(0.0, 1.0))
}<|MERGE_RESOLUTION|>--- conflicted
+++ resolved
@@ -18,12 +18,7 @@
     },
 };
 #[cfg(feature = "tracing")]
-<<<<<<< HEAD
-use essential_hash::hash;
-=======
 use essential_hash::content_addr;
-use sign::verify;
->>>>>>> cf176a6b
 use std::{collections::HashSet, fmt, sync::Arc};
 use thiserror::Error;
 use tokio::task::JoinSet;
@@ -184,20 +179,6 @@
     }
 }
 
-<<<<<<< HEAD
-=======
-/// Validate a [`Signed<Solution>`][Signed], to the extent it can be validated
-/// without reference to its associated intents.
-///
-/// This includes solution data and state mutations.
-#[cfg_attr(feature = "tracing", tracing::instrument(skip_all, fields(solution = %content_addr(&solution.data)), err))]
-pub fn check_signed(solution: &Signed<Solution>) -> Result<(), InvalidSignedSolution> {
-    verify(solution)?;
-    check(&solution.data)?;
-    Ok(())
-}
-
->>>>>>> cf176a6b
 /// Validate a solution, to the extent it can be validated without reference to
 /// its associated intents.
 ///
